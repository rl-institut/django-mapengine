--- conflicted
+++ resolved
@@ -1,10 +1,6 @@
 [tool.poetry]
 name = "django-mapengine"
-<<<<<<< HEAD
-version = "1.0.0"
-=======
 version = "1.1.0"
->>>>>>> 197654d6
 description = "Map engine for maplibre in django"
 authors = ["Hendrik Huyskens <hendrik.huyskens@rl-institut.de>"]
 readme = "README.md"
